--- conflicted
+++ resolved
@@ -16,10 +16,6 @@
     # We can't run tests on macOS because CacheAdvance supports a minimum of macOS 10.15, and Travis CI's machines run on macOS 10.14.
     env: ACTION="swift-package";SDK="macosx10.15";DESTINATION="platform=OS X";SHOULD_TEST="false"
   - osx_image: xcode11.2
-<<<<<<< HEAD
-    env: ACTION="swift-package";SDK="watchos6.1";DESTINATION="";BUILD="build"
+    env: ACTION="swift-package";SDK="watchos6.1";DESTINATION="";SHOULD_TEST="false"
   - osx_image: xcode11.2
-    env: ACTION="pod-lint";SWIFT_VERSION="5.1"
-=======
-    env: ACTION="swift-package";SDK="watchos6.1";DESTINATION="";SHOULD_TEST="false"
->>>>>>> fdfa0274
+    env: ACTION="pod-lint";SWIFT_VERSION="5.1"